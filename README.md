# NuDetect (alpha)

NuDetect uses an object-oriented framework to organize analyses of different detector experiments. For example, the class ```GammaFlood``` contains methods and takes initialization parameters specific to the analysis and plotting of gamma flood data. Other such classes include ```Noise``` (for noise data) and ```Leakage``` (for leakage current data, WIP). 

## Getting Started

### Installing

Currently, the package can be crudely installed by putting the 'nudetect.py' file into the directory in which you want to run data analysis scripts and then imported like any other module.

### Required Packages

* Numpy
* Astropy
* Scipy
* Matplotlib

**Note:** for matplotlib to work on the server lif.srl.caltech.edu (as of 8 August 2018), you must switch the matplotlib backend to 'agg'. To do this permanently in a miniconda distribution, copy the matplotlibrc sample file at miniconda3/lib/python3.6/site-packages/matplotlib/mpl-data/matplotlibrc to the .config/matplotlib directory, open the file (.config/matplotlib/matplotlibrc) and set the value of 'backend' to 'agg'.

### Example Script
```python
import numpy as np
import matplotlib.pyplot as plt
from nudetect import GammaFlood

# Here, we initialize a 'GammaFlood' object. This stores information about the 
# experiment, and will be populated with analyzed data as we call its methods
# for processing the raw gamma flood data.
gamma = GammaFlood('20170315_H100_gamma_Am241_-10C.0V.fits', # raw data
					data_dir='data/{}', # default save directory for data
					plot_dir='plots/{}', # default save directory for plots
					detector='H100', # detector ID
					source='Am241', # Used to fit peaks and get gain data
					voltage=0, # in volts
					temp=-10) # in degrees celsius

# Note: The '{}' in 'save_dir' is automatically formatted to the detector ID.
# In this case, data_dir == 'data/H100'

# At this point, we have some processed data attributes initialized, but not
# contianing any data:
#	gamma.count_map: None
#   gamma.gain:      None
#	gamma.spectrum:  None

#
# Processing data
#

<<<<<<< HEAD
# 'count_map' is a 32 x 32 array with count data for each pixel. As called
# here, it will store the count data in the attribute 'gamma.count_map', 
# and in an ascii file in the directory 'outputs/H100'.
count_map = gamma.count_map(save_dir='outputs/{}')

# 'gain' is a 32 x 32 array with gain data for each pixel. Here, a spectrum 
# plot is saved for each individual pixel in the directory 
# 'outputs/H100/pixels' and gain data is saved to a directory 'outputs/H100', to 'gain', and to 'gamma.gain'.
gain = gamma.quick_gain(plot_dir='outputs/{}/pixels', 
	data_dir='outputs/{}'

# 'spectrum' is a 2 x 10000 array representing the whole-detector spectrum.
# The array is stored in 'gamma.spectrum' and a file in 'energy'.
# Since we don't supply gain data as a parameter, it takes the data from the
# attribute 'gamma.gain'.
gamma.get_spectrum(save_dir='outputs/{}')
=======
# Populates the attribute 'count_map', a 32 x 32 array with count data for 
# each pixel. The method will store this output in an ascii file in the 
# directory 'outputs/H100'.
gamma.gen_count_map()

# 'gain' is a 32 x 32 array with gain data for each pixel. Here, a spectrum 
# plot is saved for each individual pixel in the directory 
# 'outputs/H100/pixels', and the gain data saved to 'outputs/H100'.
gamma.gen_quick_gain(plot_subdir='pixels')

# 'spectrum' is a 2 x 10000 array representing the whole-detector spectrum.
# This output is saved to 'outputs/H100'.
gamma.gen_spectrum()

>>>>>>> 927249c8

# Now, our processed data attributes have been populated with data:
#	gamma.count_map.shape: (32, 32)
#   gamma.gain.shape:      (32, 32)
#	gamma.spectrum.shape:  (2, 10000)

#
# Plotting
#

<<<<<<< HEAD
# Plots and fits 'spectrum'. By default, this saves the plot to the directory
# 'energy' but doesn't plt.show() the figure. Here we fine tune how far below
# the centroid we consider for fitting with the kwarg 'fit_low'.
gamma.plot_spectrum(save_dir='outputs/{}')

# Plots a histogram that bins pixels by their event counts. We've configured
# it here to not save a file, but to show the result
gamma.count_hist(save_dir='outputs/{}')

# Plots heatmaps of counts and gain for each pixel. The functions will save
# the figures to the current directory. The second arguments of each are used
# in labels and plot titles. Here, we _have_ to supply the array of data
# being plotted.
gamma.pixel_map(count_map, 'Counts')
gamma.pixel_map(gain, 'Gain')
=======
# The plotting methods called below draw data from the processed 
# data attributes populated above.

# Plots and fits 'spectrum'.
gamma.plot_spectrum()

# Plots a histogram that bins pixels by their event counts.
gamma.plot_pixel_hist('Count')

# Plots heatmaps of counts and gain for each pixel. Here, we specify what type
# of data we want to plot, and the method figures out the rest.
gamma.plot_pixel_map('Count')
gamma.plot_pixel_map('Gain')
>>>>>>> 927249c8
```

## Developer Notes
* All classes with data analysis/plotting methods inherit from the ```Experiment``` base class, which is not useful to instantiate on its own, but contains methods to be shared with its children.
* There is one additional class called ```Line``` that can store information about a spectral line and the source that emits it.
* The ```construct_path``` method of the ```Experiment``` class is designed to throw a lot of exceptions and be strict about formatting early on to avoid complications later. Call it early in scripts to avoid losing the results of a long computation to a mistyped directory.

## Authors

* **Hiromasa Miyasaka** - *Wrote original IDL scripts*
* **Sean Pike** - *Wrote scripts in Python* - [snpike](https://github.com/snpike/)
* **Julian Sanders** - *Wrote documentation, helper functions, and classes. Edited existing code for style and efficiency.* - [cyangiraffe](https://github.com/colcaboose)
* **Andrew Sosanya** - *Documentation and logistics* - [DrewSosa](https://github.com/DrewSosa)<|MERGE_RESOLUTION|>--- conflicted
+++ resolved
@@ -47,24 +47,6 @@
 # Processing data
 #
 
-<<<<<<< HEAD
-# 'count_map' is a 32 x 32 array with count data for each pixel. As called
-# here, it will store the count data in the attribute 'gamma.count_map', 
-# and in an ascii file in the directory 'outputs/H100'.
-count_map = gamma.count_map(save_dir='outputs/{}')
-
-# 'gain' is a 32 x 32 array with gain data for each pixel. Here, a spectrum 
-# plot is saved for each individual pixel in the directory 
-# 'outputs/H100/pixels' and gain data is saved to a directory 'outputs/H100', to 'gain', and to 'gamma.gain'.
-gain = gamma.quick_gain(plot_dir='outputs/{}/pixels', 
-	data_dir='outputs/{}'
-
-# 'spectrum' is a 2 x 10000 array representing the whole-detector spectrum.
-# The array is stored in 'gamma.spectrum' and a file in 'energy'.
-# Since we don't supply gain data as a parameter, it takes the data from the
-# attribute 'gamma.gain'.
-gamma.get_spectrum(save_dir='outputs/{}')
-=======
 # Populates the attribute 'count_map', a 32 x 32 array with count data for 
 # each pixel. The method will store this output in an ascii file in the 
 # directory 'outputs/H100'.
@@ -79,7 +61,6 @@
 # This output is saved to 'outputs/H100'.
 gamma.gen_spectrum()
 
->>>>>>> 927249c8
 
 # Now, our processed data attributes have been populated with data:
 #	gamma.count_map.shape: (32, 32)
@@ -90,23 +71,7 @@
 # Plotting
 #
 
-<<<<<<< HEAD
-# Plots and fits 'spectrum'. By default, this saves the plot to the directory
-# 'energy' but doesn't plt.show() the figure. Here we fine tune how far below
-# the centroid we consider for fitting with the kwarg 'fit_low'.
-gamma.plot_spectrum(save_dir='outputs/{}')
 
-# Plots a histogram that bins pixels by their event counts. We've configured
-# it here to not save a file, but to show the result
-gamma.count_hist(save_dir='outputs/{}')
-
-# Plots heatmaps of counts and gain for each pixel. The functions will save
-# the figures to the current directory. The second arguments of each are used
-# in labels and plot titles. Here, we _have_ to supply the array of data
-# being plotted.
-gamma.pixel_map(count_map, 'Counts')
-gamma.pixel_map(gain, 'Gain')
-=======
 # The plotting methods called below draw data from the processed 
 # data attributes populated above.
 
@@ -120,7 +85,6 @@
 # of data we want to plot, and the method figures out the rest.
 gamma.plot_pixel_map('Count')
 gamma.plot_pixel_map('Gain')
->>>>>>> 927249c8
 ```
 
 ## Developer Notes
