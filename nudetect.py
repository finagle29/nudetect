--- conflicted
+++ resolved
@@ -346,15 +346,9 @@
         Arguments:
             value_label: str
                 A short label denoting what data is supplied in 'values'.
-<<<<<<< HEAD
                 The strings 'Gain', 'Count', and 'FWHM', if supplied, will
                 trigger some presets regarding file name, plot title, and 
                 plot label formatting.
-=======
-                This is used to determine various default values, like the 
-                attribute to pull data from, the title, and labels. Should be
-                'Gain', 'Count', or 'FWHM', for best results.
->>>>>>> 927249c8
 
         Keyword Arguments:
             values: 2D array
@@ -696,14 +690,9 @@
     # Heavy lifting data analysis method: 'noise_map'
     #
 
-<<<<<<< HEAD
-    def gen_noise_map(self, gain=None, save_plot=True, plot_dir='',
-        plot_ext='.pdf', save_data=True, data_dir='', data_ext='.txt'):
-=======
     def gen_noise_maps(self, gain=None, save_plot=True, plot_dir='', 
         plot_subdir='',plot_ext='.pdf', save_data=True, data_dir='', 
         data_subdir='', data_ext='.txt'):
->>>>>>> 927249c8
         '''
         Calculates the noise FWHM for each pixel and generates a noise count
         map. Also plots a noise spectrum for each pixel.
@@ -1082,19 +1071,13 @@
     # and 'get_spectrum'.
     #
 
-<<<<<<< HEAD
     def gen_count_map(self, mask_PH=True, mask_STIM=True, 
         mask_sigma_below=None,mask_sigma_above=None, 
-        save=True, ext='.txt', save_dir=''):
-=======
-    def gen_count_map(self, save_data=True, data_ext='.txt', data_dir='', 
-        data_subdir=''):
->>>>>>> 927249c8
+        save_data=True, data_ext='.txt', data_dir='', data_subdir=''):
         '''
         Generates event count data for each pixel for raw gamma flood data.
 
         Keyword Arguments:
-<<<<<<< HEAD
             mask_PH: bool
                 If True, non-positive pulse heights will not be counted 
                 as counts.
@@ -1112,10 +1095,7 @@
                 the mean, it will be masked in the output. If None, no 
                 pixels will be masked on this basis.
                 (default: None)
-            save: bool 
-=======
             save_data: bool 
->>>>>>> 927249c8
                 If True, saves count_map as an ascii file.
                 (default: True)
             data_dir: str
@@ -1197,19 +1177,12 @@
         # Generate the count_map from event data
         count_map = np.zeros((32, 32))
 
-<<<<<<< HEAD
-        for i in range(32):
-            RAWXmask = np.array(data['RAWX'][start:end]) == i
-            for j in range(32):
-                RAWYmask = np.array(data['RAWY'][start:end]) == j
-                count_map[i, j] = np.sum(np.multiply(
-=======
+
         for col in range(32):
-            RAWXmask = np.array(data['RAWX'][START:END]) == col
+            RAWXmask = np.array(data['RAWX'][start:end]) == col
             for row in range(32):
-                RAWYmask = np.array(data['RAWY'][START:END]) == row
+                RAWYmask = np.array(data['RAWY'][start:end]) == row
                 count_map[col, row] = np.sum(np.multiply(
->>>>>>> 927249c8
                     TOTmask, np.multiply(RAWXmask, RAWYmask)))
 
         # Masking pixels that were turned off, before calculating
@@ -1240,15 +1213,9 @@
         return count_map
 
 
-<<<<<<< HEAD
-    def gen_gain_map(self, line=None, fit_low=100, fit_high=200, 
-        save_plot=True, plot_dir='', plot_ext='.pdf', 
-        save_data=True, data_dir='', data_ext='.txt'):
-=======
     def gen_quick_gain(self, line=None, fit_low=100, fit_high=200, 
         save_plot=True, plot_dir='', plot_subdir='', plot_ext='.pdf', 
         save_data=True, data_dir='', data_subdir='', data_ext='.txt'):
->>>>>>> 927249c8
         '''
         Generates gain correction data from the raw gamma flood event data.
         Currently, the fitting done might fail for sources other than Am241.
@@ -1341,17 +1308,11 @@
         gain = np.zeros((32, 32))
 
         # Iterating through pixels
-<<<<<<< HEAD
-        for x in range(32):
-            RAWXmask = data.field('RAWX')[start:end] == x
-            for y in range(32):
-                RAWYmask = data.field('RAWY')[start:end] == y
-=======
         for col in range(32):
-            RAWXmask = data.field('RAWX')[START:END] == col
+            RAWXmask = data.field('RAWX')[start:end] == col
             for row in range(32):
-                RAWYmask = data.field('RAWY')[START:END] == row
->>>>>>> 927249c8
+                RAWYmask = data.field('RAWY')[start:end] == row
+
                 # Getting peak height in 'channels' for all events for the 
                 # current pixel.
                 channel = data.field('PH')[start:end][np.nonzero(
@@ -1451,12 +1412,8 @@
 
 
     def gen_spectrum(self, gain=None, line=None, bins=10000, 
-<<<<<<< HEAD
-        energy_range=(0.01, 120), save=True, ext='.txt', save_dir=''):
-=======
         energy_range=(0.01, 120), save_data=True, data_ext='.txt', 
         data_dir='', data_subdir=''):
->>>>>>> 927249c8
         '''
         Applies gain correction to get energy data, and then bins the events
         by energy to obtain a spectrum.
@@ -1737,15 +1694,6 @@
 
         # Processing data
         print('Calculating count data...')
-<<<<<<< HEAD
-        count_map = gamma.gen_count_map(save_dir=save_dir)
-
-        print('Calculating gain data...')
-        gain = gamma.gen_gain_map(plot_dir=pixel_dir, data_dir=save_dir)
-
-        print('Calculating the energy spectrum...')
-        gamma.gen_spectrum(save_dir=save_dir)
-=======
         count_map = gamma.gen_count_map()
 
         print('Calculating gain data...')
@@ -1753,7 +1701,6 @@
 
         print('Calculating the energy spectrum...')
         gamma.gen_spectrum()
->>>>>>> 927249c8
 
         # Plotting
         print('Plotting...')
@@ -1801,9 +1748,6 @@
 
         # Processing data
         print('Calculating fwhm and count data...')
-<<<<<<< HEAD
-        noise.gen_noise_map(data_dir=save_dir, plot_dir=pixel_dir)
-=======
         noise.gen_noise_maps(plot_subdir=pixel_dir)
 
         print('Plotting...')
@@ -1813,6 +1757,5 @@
 
         noise.plot_pixel_hist('Count')
         noise.plot_pixel_hist('FWHM')
->>>>>>> 927249c8
 
         print('Done!')